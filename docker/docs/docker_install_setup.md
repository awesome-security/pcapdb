--- conflicted
+++ resolved
@@ -126,16 +126,15 @@
 ![](img/EnabledCaptureDisk.png)
 
 [//]: # (comment)
-<<<<<<< HEAD
+
 ### Populate the Database with Pcap Files
 
 To populate the database, use the ```capture.py``` script.
 
     capture.py /var/pcapdb/bin/capture -m 80 -s -i file.pcap
-=======
 
-### Loading a sample
-Load a sample from the pcap directory / or use curl to get additional pcaps
 
-    cd /var/pcapdb; bin/capture -m 80 -r -i /src/indexer/tests/data/many_sessions.pcap
->>>>>>> dc22c8f3
+### Alternate Sample Loading
+You can load a sample from the pcap directory / or use curl to get additional pcaps.
+
+    cd /var/pcapdb; bin/capture -m 80 -r -i /src/indexer/tests/data/many_sessions.pcap